--- conflicted
+++ resolved
@@ -222,68 +222,14 @@
 	return diff
 }
 
-<<<<<<< HEAD
 func stringifyMonitor(a mkr.Monitor, prefix string) string {
-	data := JSONMarshalIndent(a, prefix+" ", "  ")
-	return prefix + " " + data + ","
-}
-
-func diffMonitor(a mkr.Monitor, b mkr.Monitor) string {
-	diff := []string{"  {"}
-	diffNum := 0
-	sA := reflect.ValueOf(a).Elem()
-	sB := reflect.ValueOf(b).Elem()
-	for i := 0; i < sA.NumField(); i++ {
-		fA := sA.Field(i)
-		fB := sB.Field(i)
-		sAType := sA.Type()
-		if sAType.Field(i).Type.String() != "[]string" {
-			name := strings.Replace(sAType.Field(i).Tag.Get("json"), ",omitempty", "", 1)
-			if name == "id" {
-				continue
-			}
-			diff = appendDiff(diff, name, fA.Interface(), fB.Interface())
-			if fA.Interface() != fB.Interface() {
-				diffNum++
-			}
-		} else {
-			if len(fA.Interface().([]string)) == 0 && len(fB.Interface().([]string)) == 0 {
-				continue
-			}
-			name := strings.Replace(sAType.Field(i).Tag.Get("json"), ",omitempty", "", 1)
-			diff = append(diff, fmt.Sprintf("    \"%s\": [", name))
-			sortA := fA.Interface().([]string)
-			sortB := fB.Interface().([]string)
-			sort.Strings(sortA)
-			sort.Strings(sortB)
-			i := 0
-			j := 0
-			for i < len(sortA) || j < len(sortB) {
-				if j >= len(sortB) || (i < len(sortA) && sortA[i] < sortB[j]) {
-					diff = append(diff, fmt.Sprintf("-     \"%s\",", sortA[i]))
-					i++
-					diffNum++
-				} else if i >= len(sortA) || sortB[j] < sortA[i] {
-					diff = append(diff, fmt.Sprintf("+     \"%s\",", sortB[j]))
-					j++
-					diffNum++
-				} else {
-					diff = append(diff, fmt.Sprintf("      \"%s\",", sortA[i]))
-					i++
-					j++
-				}
-			}
-			diff = append(diff, "    ],")
-		}
-=======
-func stringifyMonitor(a *mkr.Monitor, prefix string) string {
 	return prefix + JSONMarshalIndent(a, prefix, "  ") + ","
 }
 
 // diffMonitor returns JSON diff between monitors.
 // In order to use `mkr monitors` without pull and to manage monitors by name
 // only, it skips top level "id" field
-func diffMonitor(a *mkr.Monitor, b *mkr.Monitor) string {
+func diffMonitor(a mkr.Monitor, b mkr.Monitor) string {
 	as := filterIDLine(JSONMarshalIndent(a, " ", "  "))
 	bs := filterIDLine(JSONMarshalIndent(b, " ", "  "))
 	diff, err := gojsondiff.New().Compare([]byte(as), []byte(bs))
@@ -295,7 +241,6 @@
 	result, err := formatter.NewAsciiFormatter(left).Format(diff)
 	if err != nil {
 		return ""
->>>>>>> 4d3c41a8
 	}
 	return strings.TrimRight(result, "\n") + ","
 }
